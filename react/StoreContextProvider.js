import React, { Component } from 'react'
import { Helmet } from 'render'
import PropTypes from 'prop-types'
import { OrderFormProvider } from './OrderFormContext'
import { DataLayerProvider } from './components/withDataLayer'

<<<<<<< HEAD
import { gtmScript, gtmFrame} from './scripts/gtm'
=======
import { gtmScript, gtmFrame } from './scripts/gtm'
import { DataLayerProvider } from './components/withDataLayer'
>>>>>>> 8ee04320

const APP_LOCATOR = 'vtex.store'

class StoreContextProvider extends Component {
  static propTypes = {
    children: PropTypes.element,
  }

  pushToDataLayer = obj => {
    window.dataLayer.push(obj)
  }

  render() {
    const settings = this.context.getSettings(APP_LOCATOR) || {}
    window.dataLayer = window.dataLayer || []
    const { gtmId } = settings
    const scripts = gtmId ? [{
      'type': 'application/javascript',
      'innerHTML': gtmScript(gtmId),
    }] : []
    const noscripts = gtmId ? [{ id: 'gtm_frame', innerHTML: gtmFrame(gtmId) }] : []
    return (
      <DataLayerProvider
        value={{
          dataLayer: window.dataLayer,
          set: this.pushToDataLayer,
        }}
      >
        <Helmet script={scripts} noscript={noscripts} />
<<<<<<< HEAD
        <OrderFormProvider>
          <div className="vtex-store__template">{this.props.children}</div>
        </OrderFormProvider>
=======
        <div className="vtex-store__template">{this.props.children}</div>
>>>>>>> 8ee04320
      </DataLayerProvider>
    )
  }
}

StoreContextProvider.contextTypes = {
  getSettings: PropTypes.func,
}

export default StoreContextProvider<|MERGE_RESOLUTION|>--- conflicted
+++ resolved
@@ -4,12 +4,8 @@
 import { OrderFormProvider } from './OrderFormContext'
 import { DataLayerProvider } from './components/withDataLayer'
 
-<<<<<<< HEAD
-import { gtmScript, gtmFrame} from './scripts/gtm'
-=======
 import { gtmScript, gtmFrame } from './scripts/gtm'
 import { DataLayerProvider } from './components/withDataLayer'
->>>>>>> 8ee04320
 
 const APP_LOCATOR = 'vtex.store'
 
@@ -39,13 +35,9 @@
         }}
       >
         <Helmet script={scripts} noscript={noscripts} />
-<<<<<<< HEAD
         <OrderFormProvider>
           <div className="vtex-store__template">{this.props.children}</div>
         </OrderFormProvider>
-=======
-        <div className="vtex-store__template">{this.props.children}</div>
->>>>>>> 8ee04320
       </DataLayerProvider>
     )
   }
