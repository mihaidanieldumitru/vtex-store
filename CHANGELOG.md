# Changelog

All notable changes to this project will be documented in this file.

The format is based on [Keep a Changelog](http://keepachangelog.com/en/1.0.0/)
and this project adheres to [Semantic Versioning](http://semver.org/spec/v2.0.0.html).

## [Unreleased]

<<<<<<< HEAD
### Fixed
- Adjusted the logic on the searchMetadata file to avoid URI malformed error on searches with % at the end and keep the older logic working.
=======
## [2.121.0] - 2022-01-13
### Added
- Add Open Graph `<meta>` to `store.custom` pages
>>>>>>> 6558d935

## [2.120.3] - 2021-12-20
### Fixed
- Search's `query` is now URL decoded whenever possible. This avoids unnecessary updates on the page when the query contain spaces coded as `%20`, for example, and makes "Show More" functionality work correctly.

### Fixed
- Category and department metadata when `categoriesTree` doesn't exist.

## [2.120.1] - 2021-08-31
### Fixed
- Canonical url on search pages that explicitly need `map` query strings declarations.
- Canonical url on product pages when accessed with dIfFeReNt casing. It respects the linkText property now.

## [2.120.0] - 2021-06-28
### Changed
- Now gets `listName` from params, not from query string

## [2.119.0] - 2021-06-09
### Added
- `list` to `productView` GTM event (`productDetail`) 

## [2.118.0] - 2021-06-08
### Changed
- Canonical url for search pages now includes page number to improve SEO

### Added
- `<link>` elements pointing to previous and next pages to improve SEO

## [2.117.0] - 2021-05-13
### Changed
- Disable B2B behavior flag.

## [2.116.0] - 2021-04-05
### Changed
- Service Worker Merged implementation adapted.

## [2.115.0] - 2021-03-30
### Added
- `sellerDefault` field for `productView` event.

## [2.114.0] - 2021-03-25

### Added
- `__unstableCategoryTreeBehavior` prop to the `SearchContext`.

## [2.113.0] - 2021-03-17

### Changed

- manifest with new translation paths

## [2.112.1] - 2021-02-25
### Removed
- `decodeForwardSlash` function.

## [2.112.0] - 2021-02-17

### Added
- Use pageTitle and description in `SearchWrapper` when there is no `searchQuery`

## [2.111.1] - 2021-02-04

### Fixed
- Intelligent search URLs now have the following order: `/[category hierarchy/alphabetically]/[brand alphabetically]/[specs alphabetically]`

## [2.111.0] - 2021-02-02
### Added
- Possibility to add a custom global context in page wrappers.

## [2.110.1] - 2021-01-28

### Changed
- Use `searchState` of the `sessionStorage` when it exists.

## [2.110.0] - 2020-12-11
### Added
- PDP critical CSS settings on schema.

## [2.109.4] - 2020-12-01
### Added
- Lazy footer and lazy fold settings on schema.

## [2.109.3] - 2020-11-13
### Changed
- Default `orderBy` value is now to order items by "Relevance", which now means products will follow the same ordering logic defined by the Search API.

## [2.109.2] - 2020-11-05
### Fixed
- `titleTag` with percentage.

## [2.109.1] - 2020-11-05
### Changed
- Default `orderBy` value to an empty string. This way the result will follow the behavior defined by the API.

## [2.109.0] - 2020-10-28
### Added
- Add Advanced Settings for Critical CSS on search and custom pages.

## [2.108.2] - 2020-10-28
### Fixed
-  Prevent SSR crash when product data is loading.

## [2.108.1] - 2020-10-27
### Chore
- Launch a new version with the latest builder-hub to prevent dependency route leaking.

## [2.108.0] - 2020-10-22
### Added
- Uses product list structured data

## [2.107.0] - 2020-10-13
### Added
- Add `enableFiltersFetchOptimization` on Advanced Settings.

## [2.106.0] - 2020-10-05
### Changed
- Enable performance settings by default

## [2.105.0] - 2020-09-23
### Added
- Add settings to enable Async Scripts and Concurrent Mode.

## [2.104.0] - 2020-09-18
### Changed
- Passes down `lazyItemsRemaining` prop from SearchQuery to its children

## [2.103.0] - 2020-09-18
### Added
- `excludedPaymentSystems` and `includedPaymentSystems` props to `SearchContext` component.

## [2.102.0] - 2020-09-09
### Added
- New performance settings.

## [2.101.1] - 2020-09-03
### Fixed
- Decode forward slash in search term.

## [2.101.0] - 2020-08-12
### Added
- New property `sellerName` in product pixel event

## [2.100.1] - 2020-08-12

### Fixed
- Do not push the `internalSiteSearchView` event while the `facets` query is not completed.

## [2.100.0] - 2020-08-11
### Added
- `orderBy`, `page` and filter selection changes to trigger `pageInfo` event.

## [2.99.2] - 2020-07-21

### Fixed
- Uses `queryArgs` instead of `breadcrumb` to get the search metadata term.

## [2.99.1] - 2020-07-14
### Fixed
- Redirect after login at the ProfileChallenge taking rootPath into consideration.

## [2.99.0] - 2020-07-02
### Added
- Advanced setting to enable critical css on store settings.

## [2.98.0] - 2020-07-02
### Added
- Advanced setting to unregister the default Service Worker.

## [2.97.0] - 2020-06-29
### Added
- Open Graph meta tags for `store.home` and `store.search` pages.

## [2.96.2] - 2020-06-22
### Fixed
- Prevent cross-origin frame access error.

## [2.96.1] - 2020-06-02
### Fixed
- Revert changes of v2.95.6.

## [2.96.0] - 2020-06-02
### Added
- Property `detailUrl` to `productView` event
- Property `items.imageUrl` and `selectedSku.imageUrl` to `productView` event

## [2.95.7] - 2020-06-02
### Added
- `operator`, `searchState` and `correction` to SearchMetadata

## [2.95.6] - 2020-06-01 [YANKED]
### Fixed
- Redirect after login at the ProfileChallenge.

## [2.95.5] - 2020-05-04
### Fixed
- Read search map values from render server route intead of render runtime

## [2.95.4] - 2020-04-28
### Fixed
- Removes fallback entities

## [2.95.3] - 2020-04-27
### Changed
- Copy the `settingsSchema` to a `contentSchemas.json` so it can have translated attributes.
- Make the `metaTagDescription` and `titleTag` translatable.

## [2.95.2] - 2020-04-24
### Security
- Bump handlebars from 4.2.0 to 4.7.6.

## [2.95.1] - 2020-04-09
### Fixed
- Profile Challenge logic.

## [2.95.0] - 2020-04-08
### Added
- Add store.custom route template

## [2.94.1] - 2020-04-08
### Fixed
- Removes store-sitemap as peer dependency

## [2.94.0] - 2020-04-08

### Added
- `__unstableProductOrigin`, `fuzzy`, `operator` and `searchState` props.

## [2.93.3] - 2020-04-02
### Fixed
- Do not apply lowercase on navigate for new search URL format

## [2.93.2] - 2020-04-01
### Fixed
- Remove `*terms` of subcategory canonical template

## [2.93.1] - 2020-03-26
### Added
- Support `installmentCriteria` prop in search query.

## [2.93.0] - 2020-03-24
### Added
- `enableOrderFormOptimization` setting.

## [2.92.0] - 2020-03-20

## [2.91.0] - 2020-03-18
### Added
- Support for `__fold__.experimentalLazyAssets`.

## [2.90.2] - 2020-03-09
### Changed
- Adds `vtex.store-indexer` to dependencies

## [2.90.1] - 2020-03-05
### Changed
- NetworkStatusToast is now dismissable.
- Slight performance improvements on NetworkStatusToast.

### Fixed
- Issue where the NetworkStatusToast wouldn't disappear when the connection came back online.

## [2.90.0] - 2020-03-03

## [2.89.1] - 2020-03-02
### Added
- Add a navigation normalization option to disable lowercase

## [2.89.0] - 2020-02-28
### Added
- New settings `searchTermPath`

## [2.88.1] - 2020-02-27
### Fixed
- Correctly display favicons for relative images in stores with rootpath.

## [2.88.0] - 2020-02-20
### Added
- Support for `__fold__.experimentalLazyImages` block.

## [2.87.5] - 2020-02-19
### Fixed
- Add back dependencies that could cause problems in themes that were published prior to December 3rd.

## [2.87.4] - 2020-02-19
### Removed
- Dependencies that became unnecessary.

## [2.87.3] - 2020-02-18
### Changed
- Import queries and mutations directly.

## [2.87.2] - 2020-02-11 [YANKED]
### Changed
- `vtex.order-placed` dependency to `vtex.oder-placed-1-x-copy`.

## [2.87.1] - 2020-02-07
### Fixed
- Release removing code that cause deprecation

## [2.87.0] - 2020-02-06
### Added
- Separate URL normalization on navigate for new and legacy search URLs

## [2.86.0] - 2020-02-06 [YANKED]
### Added
- Adds fallbackEntities to product route

## [2.85.5] - 2020-02-03 [YANKED]
### Removed
- Dependencies that became unnecessary.

## [2.85.4] - 2020-01-30
### Fixed
- Adds contentType to product not found route

## [2.85.3] - 2020-01-28
### Fixed
- Adds `/*terms` to subcategory canonical

## [2.85.2] - 2020-01-28
### Changed
- Ordination value of "Relevance" from empty string to `OrderByScoreDESC`.

## [2.85.1] - 2020-01-27
### Added
- `store.not-found` and `store.not-found#product`.

## [2.85.0] - 2020-01-24
### Added
- `simulationBehavior` prop to SearchContext.

## [2.84.0] - 2020-01-23
### Added
- Allow `product-bookmark` in Product Page.

## [2.83.0] - 2020-01-21
### Added
- New pixel event `userData`.

## [2.82.0] - 2020-01-20
### Added
- `OrderItemsProvider` in `StoreWrapper`.

## [2.81.0] - 2020-01-13
### Added
- Allow `iframe` on any page.

## [2.80.0] - 2020-01-02
### Added
- `facetsBehavior` on the `SearchContext`.

## [2.79.2] - 2019-12-20
### Changed
- ProductContext loading prop is only set true while the main product query is not done.

## [2.79.1] - 2019-12-16
### Fixed
- Issues with IE11.

## [2.79.0] - 2019-12-12
### Added
- Navigation normalisation with path.toLowerCase and sort of specificationFilters

## [2.78.1] - 2019-12-11
### Added
- Pass down `facetsLoading` variable in SearchContext.

## [2.78.0] - 2019-12-05
### Added
- `search-result-layout` as allowed to `store.custom`

## [2.77.1] - 2019-12-04
### Fixed
- Hanging loading screen between search pages.

## [2.77.0] - 2019-12-03
### Removed
The following changes does not consist in a breaking change since those events are not part of the public API:

- Params removed from `emptySearchView`, `categoryView`, `departmentView`, `productView`, and `internalSiteSearchView` events:
  - `pageCategory`
  - `pageDepartment`
  - `pageFacets`
- Params removed from `productView` event:
  - `productBrandName`
  - `productCategoryId`
  - `productCategoryName`
  - `productDepartmentId`
  - `productDepartmentName`
  - `productId`
  - `productName`
  - `productListPriceFrom`
  - `productListPriceTo`
  - `productPriceFrom`
  - `productPriceTo`
  - `sellerId`
  - `sellerIds`
  - `productReferenceId`
  - `productEans`
  - `skuStockOutFromProductDetail`
  - `skuStockOutFromShelf`

### Added
- Params added to `emptySearchView`, `categoryView`, `departmentView`, and `internalSiteSearchView` events:
  - `category`
  - `department`

### Changed
- `productView` event now only passes the required data.

## [2.76.1] - 2019-11-21

### Removed
- `customWrapper` from `interfaces.json`

## [2.76.0] - 2019-11-21
### Added
- `add-to-cart` button to allowed list for `store.product`.

## [2.75.1] - 2019-11-19
### Changed
- Update to only add the register service worker script if the browser supports
  it. This also changes to only add this script in the client-side.

## [2.75.0] - 2019-11-13
### Added
- New contexts from vtex.order-manager to the StoreWrapper component

## [2.74.1] - 2019-11-13
### Changed
- Renamed offline page route to `/_v/offline`.

## [2.74.0] - 2019-11-11 [YANKED]
### Added
- New contexts from vtex.order-manager to the StoreWrapper component

## [2.73.0] - 2019-11-11
### Added
- `menu` to allowed list for `store` interface.

## [2.72.0] - 2019-11-08
### Added
- Support for `skusFilter` variable in SearchContext.

## [2.71.0] - 2019-11-07
### Added
- LoadingContext to Product and Search wrappers.

## [2.70.2] - 2019-10-29
### Added
- Support for queries with `preventRouteChange`.

## [2.70.1] - 2019-10-29
### Fixed
- Revert remove prefetch default pages

## [2.70.0] - 2019-10-29
### Added
- `list-context` to allowed list.

## [2.69.0] - 2019-10-24
### Added
- Add `/offline` route with `offline-warning` block.

## [2.68.1] - 2019-10-22
### Fixed
- Move code to vtex.structured-data.

## [2.68.0] - 2019-10-17
### Added
- `iframe` to allowed list on `store.custom`

## [2.67.0] - 2019-10-15
### Added
- `responsive-layout` to allowed lists.

## [2.66.1] - 2019-10-15
### Fixed
- Prevent crash on product page when product had empty category tree.

## [2.66.0] - 2019-10-15
### Added
- `image-slider` block from `vtex.store-image` as allowed.

## [2.65.0] - 2019-10-14

## [2.64.0] - 2019-10-08
### Added
- `stack-layout` and `product-specification-badges` to allowed lists.

## [2.63.0] - 2019-09-30
### Added
- Make `pickup-availability`be available for use in `store.product`.

## [2.62.1] - 2019-09-26

## [2.62.1-beta] - 2019-09-26

### Changed
- Remove prefetch of pages to test impact on load time

## [2.62.0] - 2019-09-24

## [2.61.1] - 2019-09-23
### Fixed
- Structured data not filtering out of stock sellers correctly.

## [2.61.0] - 2019-09-23
### Added
- `slider-layout` block from `vtex.slider-layout` as allowed.

## [2.60.3] - 2019-09-20
### Added
- `tab-layout`, `tab-content`, and `tab-list` blocks from `vtex.tab-layout`

## [2.60.2] - 2019-09-20

## [2.60.1] - 2019-09-20
### Fixed
- Cleanup unused dependency.

## [2.60.0] - 2019-09-19

## [2.59.0] - 2019-09-17
### Added
- `__fold__` blocks, along with `mobile` and `desktop` variants, to be able to set what lies "below the fold".

## [2.58.2] - 2019-09-16

## [2.58.1] - 2019-09-16
### Removed
- `amphtml` helmet link.

## [2.58.0] - 2019-09-13
### Added
- Link with `rel=amphtml` linking to AMP page.

### Fixed
- Meta tags with empty content.

## [2.57.0] - 2019-09-11

## [2.56.1] - 2019-09-10

## [2.56.1] - 2019-09-10
- Removes call to `useNotFound` for hotfix

## [2.56.0] - 2019-09-10

## [2.55.2] - 2019-09-10

### Changed

- Revert the following change:
> - Meta tag `robots` from manifest and `StoreWrapper`.

## [2.55.1] - 2019-09-10
### Changed
- Start using `search-graphql`.

## [2.55.0] - 2019-09-10
### Added
- Allow usage of flexible search result blocks.

## [2.54.1] - 2019-09-09

### Removed

- Meta tag `keywords` from manifest and components that still used it.
- Meta tag `robots` from manifest and `StoreWrapper`.

## [2.54.0] - 2019-09-09
### Changed
- Trigger `productView` when selected SKU changes.

## [2.53.7] - 2019-09-04
### Fixed
- Uses `metaTagDescription` instead of `description` on product structured data, which fixes an issue where scripts added to the description would break the page.

## [2.53.6] - 2019-09-02
### Fixed
- Get search metadata from correct place.

## [2.53.5] - 2019-09-02
### Added
- Add structured-data dependency.
- Add SearchAction component in StoreWrapper.

## [2.53.4] - 2019-09-02
### Changed
- Do SearchMetadata with SSR to get title and metadescription.

## [2.53.3] - 2019-08-30
### Added
- Made `blog-breadcrumb` an allowed block on blog pages.

## [2.53.2] - 2019-08-30
### Fixed
- Move Helmet of StoreWrapper to a level where it does not override the children titles.

## [2.53.1] - 2019-08-29
### Changed
- Use product category tree query on client side.

## [2.53.0] - 2019-08-28
### Changed
- PWA helmet and query in `StoreWrapper` and move it to `PWAProvider`.

## [2.52.3] - 2019-08-27
### Fixed
- Fallback to empty query string in StoreWrapper.
- Stop using spread operator in null or false (IE11 fix).

## [2.52.2] - 2019-08-27

## [2.52.1] - 2019-08-26
### Fixed
- Redirect of empty product to `store.search` page.

## [2.52.0] - 2019-08-23

## [2.51.0] - 2019-08-23
### Added
- Prefetch `store.search` and `store.custom` pages

## [2.50.1] - 2019-08-21
### Fixed
- Bug when filtering in a department page

## [2.50.0] - 2019-08-21
### Removed
- Removes the catch all route in favor of using rewriter

## [2.49.0] - 2019-08-14
### Added
- ContentType to routes

## [2.48.0] - 2019-08-01
### Added
- Allow `product-teaser.product`.

## [2.47.2] - 2019-07-31
### Fixed
- Wrong information being passed at StructuredData
- Send pageView event on  ProductPage at the correct moments.

### Changed
- Create and use ProductTitle at ProductWrapper

## [2.47.1] - 2019-07-30
### Fixed
- The default order by option is now `relevance`

## [2.47.0] - 2019-07-30
### Changed
- Uses store name as suffix on Product and Search context pages instead of title tag.

## [2.46.1] - 2019-07-29
### Removed
- ProductContext stray props being passed down, `props` and `breacrumbProps`.

## [2.46.0] - 2019-07-26
### Added
- `product-assembly-options` to allowed component list of `store.product`.
- `assemblyOptions` variable to ProductPage reducer state.

## [2.45.0] - 2019-07-24

### Added
- Support for root path (e.g. a site served under /ar) to canonical routes and to login challenge.

## [2.44.0] - 2019-07-24

### Added
- `store.content` to interfaces

## [2.43.1] - 2019-07-19
### Fixed
- Fix issue where product pages when open through CSR wouldn't display product variations.

## [2.43.0] - 2019-07-17
### Added
- Add `store.blog-home`, `store.blog-category`, `store.blog-post`, `store.blog-search-result` pages.

## [2.42.1] - 2019-07-15

## [2.42.0] - 2019-07-11
### Added
- Allow `search-result` to `store.custom`.

## [2.41.0] - 2019-07-10
### Added
- Add `sticky-layout` to allowed interfaces of `store`.

## [2.40.0] - 2019-07-08
### Added
- `/:slug/p` as product canonical page

## [2.39.0] - 2019-07-03
### Added
- `product-identifier` as allowed in product page.

## [2.38.0] - 2019-07-03
### Changed
- Require `header.full` instead of `header` on every store page.

## [2.37.0] - 2019-07-02
### Added
- `id` to product query in `ProductContext`

## [2.36.0] - 2019-07-02
### Added
- Adds optional parameters to routes

## [2.35.2] - 2019-07-02
### Fixed
- Fixed issues with navigation. Reverted changes made in 2.34.0, as they were causing the issue.

## [2.35.1] - 2019-07-01

### Changed
- Remove `disableSSR` option from settings schema.

## [2.35.0] - 2019-07-01
### Changed
- Makes wrappers have a min-height of 100vh, allowing aligning the footer to the bottom of the screen.

## [2.34.0] - 2019-07-01
### Changed
- Adds optional id to routes with translatable terms

## [2.33.6] - 2019-06-28

### Changed
- Improve product page title.

## [2.33.5] - 2019-06-27
### Fixed
- Issue when switching from products withou exiting product page.

## [2.33.4] - 2019-06-27

### Fixed
- Build assets with new builder hub.

## [2.33.3] - 2019-06-26
### Fixed
- Problem when switching SKUs in flexible product page.

## [2.33.2] - 2019-06-26
### Fixed

- Problem when entering product page from home.

## [2.33.1] - 2019-06-26

### Removed

- Removed ProductContextProvider from ProductContext and left only on ProductWrapper.

### Added

- Reducer and state to be changed by children components of product page.

## [2.33.0] - 2019-06-24

### Added

- Allow `product-brand` block on `store.product` page.

## [2.32.3] - 2019-06-21

### Changed

- `SearchContext` use `SearchQuery` component from `search-result`.

## [2.32.2] - 2019-06-18

### Fixed

- Show `filter-navigator` on brand/product cluster pages.

## [2.32.1] - 2019-06-17

### Fixed

- PropType of `hideUnavailableItems` in `SearchContext`.

## [2.32.0] - 2019-06-17

### Added

- Open Graph protocol to product page.

## [2.31.1] - 2019-06-14

### Fixed

- Make `getLocation()` of `ProfileChallenge` works on SSR.

## [2.31.0] - 2019-06-13

### Added

- `requiresAuthorization` setting, in order to support B2B stores behaviour.

## [2.30.2] - 2019-06-12

### Fixed

- Add robots meta tag with "noindex,follow" when it's a search result.

## [2.30.1] - 2019-06-12

### Fixed

- Show the heart icon of wish list in product details.

## [2.30.0] - 2019-06-10

### Added

- Support for shop-review-interfaces block in store.orderplaced (block also needed to be allowed in order-placed app)

## [2.29.1] - 2019-06-10

## [2.29.1-beta] - 2019-06-10

### Fixed

- Root path not prepended to PWA-related routes.

## [2.29.0] - 2019-06-06

## [2.29.0-beta] - 2019-06-06

### Added

- Service worker as default in the store.

## [2.28.1] - 2019-06-05

### Fixed

- Multiple manifest being added to the page `head`.

## [2.28.0] - 2019-06-04

### Added

- Add `product-context` dependency
- Allow blocks in `product-details` to be applied directly to `store.product`

## [2.27.0] - 2019-05-28

### Changed

- Move PWA query to be execute on CSR.

## [2.26.0] - 2019-05-27

### Changed

- Pixel architecture.

## [2.25.1] - 2019-05-27

### Fixed

- Add `defer` attribute to the `/pwa/workers/register.js` script tag.

## [2.25.0] - 2019-05-25

### Added

- Add "image" block to store.

## [2.24.1] - 2019-05-24

### Changed

- Stop doing the recAndBenefits query at ProductContext. Only fetch benefits now.

## [2.24.0] - 2019-05-24

### Added

- Add custom title and metatags for routes declaring it.

## [2.23.2] - 2019-05-23

### Fixed

- Referrer when is the same origin.

## [2.23.1] - 2019-05-23

### Added

- Add support for `sandbox`.

## [2.23.0] - 2019-05-22

### Added

- `referrer` to `pageView` event.

## [2.22.7] - 2019-05-20

### Fixed

- Add logic to clean dirty params passed to SearchContext.

## [2.22.6] - 2019-05-20

### Fixed

- Reactivate `hideUnavailableItems`prop os SearchContext.

## [2.22.5] - 2019-05-16

### Changed

- Remove canonical discovery and history replacement code.

## [2.22.4] - 2019-05-15

### Fixed

- `NetworkStatusToast` need to be dismissable on mobile devices.

## [2.22.3] - 2019-05-15

### Added

- New `map` field on routes to better support legacy URLs.

## [2.22.2] - 2019-05-13

### Changed

- Add `selectedSku` in productView event.

## [2.22.1] - 2019-05-13

### Changed

- General settings labels and descriptions.

### Removed

- Redundant descriptions from general settings.

## [2.22.0] - 2019-05-13

### Added

- `disableSSR` setting to test CSR stores.

## [2.21.1] - 2019-05-10

### Added

- New `useDataPixel` hook to replace `DataLayerApolloWrapper`.

### Changed

- Remove deprecated `DataLayerApolloWrapper` and move wrappers to function components.

### Fixed

- Meta description in product wrapper not placed in page.

## [2.21.0] - 2019-05-10

### Added

- `PWAProvider` inside `StoreWrapper` to allow `PWAContext` to work properly.

## [2.20.2] - 2019-05-10

### Fixed

- Fetch more on search-result was always fetching 10 more items, and not fetching maxItemsPerPage prop set.

## [2.20.1] - 2019-05-10

### Changed

- **SearchContext**: Get `map` from URL query string, if available on `createInitialMap`.

## [2.20.0] - 2019-05-10

### Added

- Create `CustomWrapper` that will add meta-tags on landing pages.

## [2.19.2] - 2019-05-09

### Fixed

- Add default `storeTitle` in title when `titleTag` and `params.term` is null.

## [2.19.1] - 2019-05-08

### Fixed

- Added more levels of search subcategories to prevent old Portal from opening with more complex searches.

## [2.19.0] - 2019-05-08

### Added

- Added content placeholder on top level store blocks.

## [2.18.1] - 2019-05-08

### Fixed

- Correctly pass withFacets parameter on productSearch query.

## [2.18.0] - 2019-05-07

### Changed

- Uses categoryTree property from store-resources instead of categories for breadcrumb props

## [2.17.5] - 2019-05-07

### Removed

- Temporarily stop using `hideUnavailableItems` prop on `SearchContext` to make search filters work again.

## [2.17.4] - 2019-05-06

### Fixed

- Remove the default 'Sort By' option on `OrderBy` component.

## [2.17.3] - 2019-05-06

### Added

- Prop `hideUnavailableItems` on `SearchContext`.

## [2.17.2] - 2019-05-02

### Fixed

- `SearchWrapper`: Fix bad rebase and decode URI when getting page title again.

## [2.17.1] - 2019-05-02

## [2.17.0] - 2019-05-01

### Changed

- Use `productSearchV2` query.

## [2.16.1] - 2019-04-30

### Fixed

- `SearchWrapper`: Decode URI when getting page title.

## [2.16.0] - 2019-04-29

### Added

- Add `refetch` parameter to `ProductContext`

## [2.15.1] - 2019-04-29

### Fixed

- Prevent infinite error loop if image is undefined.

## [2.15.0] - 2019-04-26

### Changed

- Split query and map used in facets from search.

## [2.14.2] - 2019-04-26

### Fixed

- Append the URL hash to the `returnUrl` param to login.

## [2.14.1] - 2019-04-25

### Fixed

- Error when splashes are null.

## [2.14.0] - 2019-04-25

### Added

- Support for product review interfaces.

## [2.13.0] - 2019-04-25

### Deprecated

- `rest` parameter in search routes.

### Added

- Add generic route for search.

## [2.12.4] - 2019-04-25

### Fixed

- Search title and meta description not reflecting API result.

## [2.12.3] - 2019-04-16

### Fixed

- Fix access `/account` route without any challenge.

## [2.12.2] - 2019-04-12

### Changed

- Update `pwa-graphql` to 1.x.

## [2.12.1] - 2019-04-12

### Changed

- Pass `navigationRoute` to history's replace in `StoreWrapper`.

## [2.12.0] - 2019-04-10

### Added

- Add support for `flex-layout`.

## [2.11.0] - 2019-04-04

### Added

- Add `rich-text` as allowed store block.

## [2.10.0] - 2019-04-03

### Added

- Add `newsletter` as allowed store block.

## [2.9.5] - 2019-04-01

### Added

- Add new allowed `notification.bar`.

## [2.9.4] - 2019-03-28

### Fixed

- Toast proptypes warnings.

## [2.9.3] - 2019-03-26

### Fixed

- Fix maximum call stack size exceeded error in helmet.

## [2.9.2] - 2019-03-26

### Changed

- Explicitly allow conditions on `store` interface

## [2.9.1] - 2019-03-22

### Changed

- Remove iconpack.

## [2.9.0] - 2019-03-22

### Added

- Add the toast persistence logic as we know if there is a toast visible.

## [2.8.0] - 2019-03-18

### Changed

- `vtex.orderplaced` is back!

## [2.7.3] - 2019-03-11

### Fixed

- Add `vtex.store-components` as a dependency.

## [2.7.2] - 2019-03-11

### Added

- Added the `NetworkStatusToast` component to the store.

## [2.7.1] - 2019-03-08

### Removed

- Remove `order-placed` app because isn't work properly with pixel archtecture.

## [2.7.0] - 2019-03-08

### Added

- Add `vtex.request-capture` and `vtex.store-sitemap` as a peer dependency.

## [2.6.0] - 2019-03-01

### Added

- Add new `checkout/orderPlaced` route to render `OrderPlaced` app
- Interface for `store.order-placed`

## [2.5.7] - 2019-02-28

### Added

- Add updateOrderFormCheckin mutation to OrderFormProvider

## [2.5.6] - 2019-02-26

### Removed

- Removed address-locator dependency.

## [2.5.5] - 2019-02-26

### Added

- Add favicon's <link> to the store. Configurable through the admin settings.

## [2.5.4] - 2019-02-25

### Fixed

- OrderBy using none instead of invalid value

## [2.5.3] - 2019-02-25

## [2.5.2] - 2019-02-25

### Fixed

- Add default orderBy to relevance

## [2.5.1] - 2019-02-25

### Fixed

- Add search term in title tag and keywords on search pages.

## [2.5.0] - 2019-2-22

### Added

- Add new interface `store.custom` to enable user routes

## [2.4.0] - 2019-02-21

### Removed

- Remove `info-card` from `interfaces.json`

## [2.3.2] - 2019-02-21

### Fixed

- Attribute `className` on svg file.

## [2.3.1] - 2019-02-21

### Fixed

- Loading icon didn't indicate the loading properly.

## [2.3.0] - 2019-02-20

### Added

- Using `json+ld`to `Linked Data` instead `MicroData`.

## [2.2.4] - 2019-02-18

### Fixed

- Remove `related-products` block from `store.product`.

## [2.2.3] - 2019-02-15

### Changed

- rename `hero-header` to `info-card`

## [2.2.2] - 2019-02-15

### Added

- Add `hero-header` to allowed interfaces and declare as extensible

## [2.2.1] - 2019-02-15

### Added

- Create `promo-bar` to allowed interfaces and declare as extensible

## [2.2.0] - 2019-02-15

### Added

- `highlight-overlay` to `storeWrapper` allowed interfaces and corresponding `ExtensionPoint` to `StoreWrapper` implementation.

## [2.1.2] - 2019-02-14

## [2.1.1] - 2019-02-14

## [2.1.0] - 2019-02-12

### Fixed

- Now, SKU list is rendered as an offer in `MicroData`.

### Added

- Add SKU id in Product's microdata.

### Fixed

- Only seller that has match with the skuId can sell the item.

## [2.0.5] - 2019-02-08

### Changed

- Removed usage of old context api.

## [2.0.4] - 2019-02-08

### Added

- Added `nav-home` to iconpack.

## [2.0.3] - 2019-02-07

### Fixed

- Updated iOS icons query.

## [2.0.2] - 2019-02-05

### Added

- Export default iconpack using styles builder

## [2.0.1] - 2019-02-05

### Fixed

- Fix typo on `ProfileChallenge` state, making impossible to render anything.

## [2.0.0] - 2019-02-01

### Removed

- Remove default `IconPack`. Now, it's served by render.

## [2.0.0-rc.3] - 2019-02-01

### Changed

- Remove unused icons and rename icons without pattern.

## [2.0.0-rc.2] - 2019-01-30

## [2.0.0-rc.1] - 2019-01-30

## [2.0.0-rc.0] - 2019-1-29

### Changed

- Release with new store builder

## [2.0.0-rc] - 2019-01-28

### Added

- Basic challenge blocks.
- Interface preview
- Use outer blocks (before, around, after).
- Move pixel apps to inside an iframe.
- Add `rebuy` and `address-locator` on interfaces.
- Bye `pages.json`! Welcome `store-builder`.

### Changed

- Update messages builder to `1.x`.
- Add challenge block on the `store` interface.
- Minor changes on interfaces and routes.
- Add loading svg on icon pack.
- Adjust the way to import render components.
- Update React builder to 3.x.
- Bump vtex.styleguide to 9.x.
- Move `productPreviewFragment` to `vtex.store-resources`.
- Move all OrderForm mutations to `vtex.store-resources`.
- Bump delivery dependencies.

### Removed

- GTM script and manifest configuration.
- Auth in the account route.

## [1.35.3] - 2019-01-14

### Added

- Missing `productReference` field for the ProductContext

## [1.35.2] - 2019-01-14

### Changed

- Remove `description` of the product to search query.

## [1.35.1] - 2018-12-20

### Fixed

- Fix register `DEBUG_SW` query param evaluation.

## [1.35.0] - 2018-12-20

### Added

- Support to messages builder.
- `vtex.admin-pages` as a peer dependency.

## [1.34.2] - 2018-12-20

### Fixed

- Fix location usage (considering SSR).

## [1.34.1] - 2018-12-20

### Added

- Query params to service workers register file request.

## [1.34.0] - 2018-12-13

### Added

- Adding ToastProvider to Store Context.

## [1.33.3] - 2018-12-11

### Fixed

- Content of `meta http-equiv` tag (missing space).

## [1.33.2] - 2018-12-05

## [1.33.1] - 2018-12-05

### Fixed

- Fix canonical path replace to include query parameters.

## [1.33.0] - 2018-12-03

## [1.32.0] - 2018-12-02

### Added

- Support to PWA.

## [1.31.2] - 2018-12-02

### Changed

- Allow user scaling as recommended by [accessibility guidelines](https://dequeuniversity.com/rules/axe/2.2/meta-viewport)

## [1.31.1] - 2018-12-01

### Added

- Separate extension point for the `request-capture-app`.

## [1.31.0] - 2018-11-30

### Changed

- Uses new runtime feature for prefetching routeIds

## [1.30.0] - 2018-11-27

### Added

- Update updateOrderFormShipping mutation response

## [1.29.0] - 2018-11-16

### Added

- Add optional param to search query to determine if the `facets` should be included.

## [1.28.2] - 2018-11-14

### Changed

- Move the canonical link to the store context, so it's applied to all pages.

## [1.28.1] - 2018-11-13

### Added

- Add the `cacheId` in the search query for the images.

## [1.28.0] - 2018-11-08

### Added

- Extension point for icon packs.

## [1.27.1] - 2018-11-07

### Added

- Meta tag that disables zoom in mobile mode.

## [1.27.0] - 2018-11-06

### Added

- Add field `orderBy` to schema.

## [1.26.2] - 2018-11-06

### Added

- Field `clientProfileData.firstName` in `orderFormQuery`

## [1.26.1] - 2018-11-01

### Added

- Field `clientProfileData.email` in `orderFormQuery`

## [1.26.0] - 2018-10-24

## [1.25.1] - 2018-10-18

### Fixed

- Set absolute url in canonical pages link

## [1.25.0] - 2018-10-16

### Added

- `ExtensionPoint` with an extension container for pixel apps.

## [1.24.0] - 2018-10-16

### Added

- `Pixel` context with store dispatch events.

## [1.23.0] - 2018-10-15

### Changed

- Emit `pageView` event every page change.

## [1.22.0] - 2018-10-11

### Added

- Enables querying of `availableAddresses` in `orderFormQuery`

## [1.21.1] - 2018-10-02

### Added

- `ProductContextProvider`'s query param to the searchPage when product not found.

## [1.21.0] - 2018-10-02

### Added

- Export queries by using an entrypoint
- Sessions query

## [1.20.0] - 2018-10-02

## [1.19.4] - 2018-10-1

### Fixed

- Fix partial product preview.

### Added

- Enables querying of `shippingData` in `orderFormQuery`
- Adds `updateOrderFormShipping`, a mutation and function on `OrderFormContext`

## [1.19.3] - 2018-9-30

### Fixed

- Add `cacheId` and `categories` to `searchQuery` to fix product preview

## [1.19.2] - 2018-09-29

### Changed

- Update `productQuery` to get 10 sku images.

## [1.19.1] - 2018-09-28

### Added

- Add field `values` to the variations property in `productQuery`

## [1.19.0] - 2018-09-27

### Added

- Add custom paramenters to create custom search.

## [1.18.1] - 2018-09-27

### Fixed

- Fix query on brand page with wrong arguments.

## [1.18.0] - 2018-09-25

### Added

- Add prefetch in context providers.

### Changed

- Get account name from runtime context.

## [1.17.2] - 2018-09-24

### Changed

- Add field sku attachments to `productQuery`.

## [1.17.1] - 2018-09-21

### Added

- Add `metaTagRobots` field in store settings.

## [1.17.0] - 2018-09-20

### Added

- `ProductSearchContextProvider` schema to eliminate the `SearchResult` dependency.

## [1.16.0] - 2018-09-18

## [1.15.0] - 2018-09-14

### Added

- `ProductContextProvider` redirect to the searchPage when product not found.

## [1.14.1] - 2018-09-13

### Fixed

- Fix undefined categories prop in `ProductContextProvider`.

### Removed

- Now, `my-orders-app` is embedded in `my-account`, this makes the route `account/orders` useless.

## [1.14.0] - 2018-09-10

### Changed

- Added `priceRange` parameter to search query.

## [1.13.2] - 2018-09-10

### Changed

- Hoist non react statics on data layer hoc.

## [1.13.1] - 2018-08-31

### Fixed

- _HotFix_ undefined verification in the `ProductSearchContextProvider`.

### Added

- `benefitSKUIds` property to the benefit data of the `productQuery`.

## [1.13.0] - 2018-08-24

### Changed

- Add more data in `sellers` and `images` in `productQuery`.

## [1.12.4] - 2018-08-23

### Changed

- Update search query to include the `Id` and `Slug` fields in the corresponding types.

## [1.12.3] - 2018-08-23

### Changed

- Add `similars` recommendation data in `productQuery`.

## [1.12.2] - 2018-08-23

### Changed

- Add `recommendations` data in `productQuery`.

## [1.12.1] - 2018-08-22

### Added

- Product not found validation on ProductContextProvider

## [1.12.0] - 2018-08-21

### Added

- Canonical url for search context

## [1.11.2] - 2018-08-20

### Changed

- Update product query to get `productClusters` and `clusterHighlights`

## [1.11.1] - 2018-08-16

### Removed

- Remove `propTypes.js` file.

## [1.11.0] - 2018-08-15

### Added

- Add the updateProfile mutation to the orderFormContext

## [1.10.3] - 2018-08-15

### Fixed

- Prop name conflict in the `ProductSearchContextProvider`.

## [1.10.2] - 2018-08-14

### Added

- Flag on the component inside `ProductSearchContextProvider` regarding which page it is on.

## [1.10.1] - 2018-08-10

## [1.10.0] - 2018-08-10

### Added

- Dispatch `Datalayer` Events (home, category, department, product and search).

### Fixed

- `Microdata` variables to be typed correctly.

## [1.9.6] - 2018-08-10

### Changed

- Change the props passed to the Breadcrumbs

## [1.9.5] - 2018-08-08

### Fixed

- Add a guard in `createMap` when array was 0.

## [1.9.4] - 2018-08-08

### Fixed

- _Hot Fix_ Data might be undefined.

## [1.9.3] - 2018-08-08

### Added

- Function to add a new item into the orderForm.

### Fixed

- Mutation of the update orderForm items function.

## [1.9.2] - 2018-08-07

### Fixed

- _Hot Fix_ Fix error titleTag of undefined.

## [1.9.1] - 2018-08-07

### Fixed

- Fix object undefined error in dataLayer.

## [1.9.0] - 2018-08-06

### Added

- Add meta tags in ProductContext and SearchContext providers.

## [1.8.0] - 2018-08-06

### Removed

- Unambiguous search paths (`/c, /sc, /s`) don't have suffix anymore.

## [1.7.4] - 2018-08-03

### Fixed

- Init `Data layer` when it doesn't exist.

## [1.7.3] - 2018-08-03

### Added

- Add `PriceRanges` property to `searchQuery`.

## [1.7.2] - 2018-08-03

### Fixed

- `Data Layer` to be recreated after each page change.

## [1.7.1] - 2018-08-02

### Fixed

- Information pushed to the dataLayer on `ProductSearchContextProvider`

## [1.7.0] - 2018-08-01

### Added

- Add `<title>` and `<meta>` in the store. These fields are available on admin settings.

## [1.6.1] - 2018-08-01

### Fixed

- Component `StoreContextProvider` import

## [1.6.0] - 2018-08-01

### Added

- Component `OrderFormContext`

## [1.5.1] - 2018-08-01

### Fixed

- Error destructuring properties of product when before inserting on data layer.

## [1.5.0] - 2018-07-31

### Added

- Product dataLayer to `getData` in `ProductContextProvider`.

## [1.4.6] - 2018-07-31

### Fixed

- Search result filters.

## [1.4.5] - 2018-07-30

### Fixed

- Move `icon.png` to metadata folder.

## [1.4.4] - 2018-07-30

### Changed

- Add more information in product query.

## [1.4.3] - 2018-07-27

### Added

- Add icon and description for the app.

## [1.4.0] - 2018-07-25

### Added

- Provide gtm support

## [1.3.2] - 2018-07-25

### Changed

- Delete all unnecessary path manipulation to not need pages information.

## [1.3.1] - 2018-07-24

### Fixed

- Product search context throwing error on undefined prop.

## [1.3.0] - 2018-07-24

### Changed

- `searchQuery` to retrieve facets and recordsFiltered.

### Removed

- `facetsQuery`.

## [1.2.2] - 2018-07-24

### Fixed

- Data layer component props.

## [1.2.1] - 2018-07-23

### Added

- Stale cache for product

## [1.2.0] - 2018-07-23

### Added

- Data layer integration in the `ProductSearchContextProvider`.

### Fixed

- Fix the `searchHelpers.reversePagesPath` function to return the full path.

## [1.1.3] - 2018-07-18

### Fixed

- Bringing `benefitsProduct` back, after upgrade `app-store` to use `vtex.store@1.x`.

## [1.1.2] - 2018-07-17

### Fixed

- _Hotfix_ Remove `benefitsProduct` of productQuery.

## [1.1.1] - 2018-07-17

### Changed

- Change `ProductPage`, passing loading information to the ProductDetails component

## [1.0.2] - 2018-07-16

### Fixed

- Fix params evaluation when there is no page path.

## [1.0.1] - 2018-07-16

### Fixed

- Circular product query

## [0.8.1] - 2018-07-12

### Changed

- Change reverse path evaluation to not use pages.json

### Fixed

- Fix pages params evaluation.

## [0.8.0] - 2018-07-09

- Add auth treament to the route of `/account` and `/account/orders`

## [0.7.1] - 2018-7-9

### Fixed

- Fix path error in non-linked app by adding a default path in case there isn't any.

## [0.7.0] - 2018-7-6

### Changed

- Graphql product query to support benefits retrievement.

## [0.6.1] - 2018-7-6

### Changed

- Add `ExtensionContainer` to `store/login/container`.

## [0.6.0] - 2018-7-6

### Added

- Add the `DepartmentPage` component.

### Fixed

- Fix loading logic inside the `SearchQueryContainer`.

## [0.5.0] - 2018-7-5

### Added

- Add a generic component (`SearchQueryContainer`) to be reused into the different pages that uses search and facets queries.
- Add hints to the end of category and subcategory paths

## [0.4.1] - 2018-7-4

### Fixed

- Display none on microdata.
- Microdata will try to parse multilocale description.

## [0.4.0] - 2018-7-4

### Added

- Add `MicroData` component do `ProductPage`, so Google can have a detailed info on the Products.
- Add the `SearchPage` GraphQL queries.
- Data layer integration in the `ProductPage`.

## [0.4.0-beta] - 2018-7-3

### Changed

- Bump beta version of my-orders.

## [0.3.0] - 2018-6-25

### Added

- Add `pagesPath` prop to the container of `SearchPage` and `CategoryPage`.

### Fixed

- Add `Fragment` in `AccountPage`.

## [0.2.9] - 2018-6-25

### Fixed

- Add route `account/orders` again.

## [0.2.8] - 2018-6-20

### Changed

- Add `categoriesIds` on productQuery.

## [0.2.7] - 2018-6-20

### Changed

- Add `variations` and `properties` on productQuery.

## [0.2.6] - 2018-6-18

### Changed

- Pass props to the extensionPoint of `SearchPage`.
- Modify `store/search` path from `/:term/` to `/:term/s`

## [0.2.5] - 2018-6-14

### Changed

- Update AccountPage to use ExtensionContainer

### Removed

- Remove `my-orders-app`. This app will be included in `dreamstore-theme`.
- Remove route `account/orders`.

## [0.2.4] - 2018-6-14

### Added

- Add `categories` to product query.
- Integrate `vtex.my-orders-app` to store.

## [0.2.3] - 2018-6-11

### Added

- Add `categoryId` to product query.

## [0.2.2] - 2018-6-11

### Added

- Add product prop in _ProductPage_ component.
- Add `linkText`, `brand`, `referenceId` to product query.

## [0.2.0] - 2018-6-5

### Added

- Add categories prop in _ProductPage_ component.
- Add billing policy free on `manifest.json`.

### Fixed

- Removed redundant Spinner in _ProductPage_ component.<|MERGE_RESOLUTION|>--- conflicted
+++ resolved
@@ -7,14 +7,12 @@
 
 ## [Unreleased]
 
-<<<<<<< HEAD
 ### Fixed
 - Adjusted the logic on the searchMetadata file to avoid URI malformed error on searches with % at the end and keep the older logic working.
-=======
+
 ## [2.121.0] - 2022-01-13
 ### Added
 - Add Open Graph `<meta>` to `store.custom` pages
->>>>>>> 6558d935
 
 ## [2.120.3] - 2021-12-20
 ### Fixed
